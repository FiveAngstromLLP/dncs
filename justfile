set shell:=["poweshell.exe","-c"]
@run:
    python python/src/main.py

@install:
    pip install -r python/requirements.txt
<<<<<<< HEAD
    maturin develop --release -m python/Cargo.toml

@install-dncs:
    maturin develop --release -m python/Cargo.toml
=======
    pip install maturin
    maturin develop --release -m python/Cargo.toml
# For Windows, use this command to install the dependencies:
#just --shell powershell.exe --shell-arg -c install
# cargo install maturin
# maturin develop --release -m python/Cargo.toml
>>>>>>> 6c331e38
<|MERGE_RESOLUTION|>--- conflicted
+++ resolved
@@ -4,16 +4,11 @@
 
 @install:
     pip install -r python/requirements.txt
-<<<<<<< HEAD
     maturin develop --release -m python/Cargo.toml
 
 @install-dncs:
     maturin develop --release -m python/Cargo.toml
-=======
-    pip install maturin
-    maturin develop --release -m python/Cargo.toml
 # For Windows, use this command to install the dependencies:
 #just --shell powershell.exe --shell-arg -c install
 # cargo install maturin
-# maturin develop --release -m python/Cargo.toml
->>>>>>> 6c331e38
+# maturin develop --release -m python/Cargo.toml