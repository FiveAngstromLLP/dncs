--- conflicted
+++ resolved
@@ -1,11 +1,7 @@
 [simulation]
 moleculename = "Alanine-dipeptide" # MOLECULE NAME
 folder = "Result"
-<<<<<<< HEAD
 sequence = "GFIVKRFKILV" # INPUT SEQUENCE
-=======
-sequence = "AA" # INPUT SEQUENCE
->>>>>>> 6c331e38
 interface = "openmm" # INTERFACE TO OPENMM (OpenMM Should be installed from https://openmm.org/
 n_samples = 100 # Number of Samples (This divides the timesteps into segments)
 md_simulation = 10 # Top-N Samples for md simulation
@@ -14,15 +10,9 @@
     "amber14-all.xml",
     "amber14/tip3p.xml",
 ] # Force Field specification
-<<<<<<< HEAD
 device = "CUDA" # Device to run MD simulation
 solvent = 1000 # Solvation
 steps = 5000 # Equlibration timesteps (uses Langevin Integrator from OpenMM)
-=======
-device = "CPU" # Device to run MD simulation
-solvent = 100 # Solvation
-steps = 50 # Equlibration timesteps (uses Langevin Integrator from OpenMM)
->>>>>>> 6c331e38
 gamma = 1.0 # Friction coefficient
 dt = 0.002 # Integrator timestep
 md_steps = 1 # MD timestep
